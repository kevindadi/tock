--- conflicted
+++ resolved
@@ -43,10 +43,6 @@
 };
 use kernel::hil::time::{self, Alarm};
 use kernel::ReturnCode;
-<<<<<<< HEAD
-use kernel::{AppId, Callback, LegacyDriver};
-=======
->>>>>>> 87477e69
 
 pub const BUFFER_SIZE: usize = 24;
 
@@ -679,41 +675,6 @@
     }
 }
 
-<<<<<<< HEAD
-impl<'a, A: Alarm<'a>, B: Bus<'a>, P: Pin> LegacyDriver for ST77XX<'a, A, B, P> {
-    fn command(&self, command_num: usize, data1: usize, data2: usize, _: AppId) -> ReturnCode {
-        match command_num {
-            0 => ReturnCode::SUCCESS,
-            // reset
-            1 => self.init(),
-            // fill with color (data1)
-            2 => self.fill(data1),
-            // write pixel (x:data1[15:8], y:data1[7:0], color:data2)
-            3 => self.write_pixel((data1 >> 8) & 0xFF, data1 & 0xFF, data2),
-            // default
-            _ => ReturnCode::ENOSUPPORT,
-        }
-    }
-
-    fn subscribe(
-        &self,
-        subscribe_num: usize,
-        callback: Option<Callback>,
-        _app_id: AppId,
-    ) -> ReturnCode {
-        match subscribe_num {
-            0 => {
-                self.callback.insert(callback);
-                ReturnCode::SUCCESS
-            }
-            // default
-            _ => ReturnCode::ENOSUPPORT,
-        }
-    }
-}
-
-=======
->>>>>>> 87477e69
 impl<'a, A: Alarm<'a>, B: Bus<'a>, P: Pin> screen::ScreenSetup for ST77XX<'a, A, B, P> {
     fn set_client(&self, setup_client: Option<&'static dyn ScreenSetupClient>) {
         if let Some(setup_client) = setup_client {
