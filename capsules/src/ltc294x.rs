--- conflicted
+++ resolved
@@ -45,7 +45,7 @@
 //! ltc294x.set_client(ltc294x_driver);
 //! ```
 
-use core::cell::{Cell, RefCell};
+use core::cell::Cell;
 use kernel::common::cells::{OptionalCell, TakeCell};
 use kernel::hil::gpio;
 use kernel::hil::i2c;
@@ -411,39 +411,27 @@
 /// interface for providing access to applications.
 pub struct LTC294XDriver<'a> {
     ltc294x: &'a LTC294X<'a>,
-<<<<<<< HEAD
-    callback: RefCell<Upcall>,
-=======
     grants: Grant<App>,
     owning_process: OptionalCell<ProcessId>,
->>>>>>> d44dc913
 }
 
 impl<'a> LTC294XDriver<'a> {
     pub fn new(ltc: &'a LTC294X<'a>, grants: Grant<App>) -> LTC294XDriver<'a> {
         LTC294XDriver {
             ltc294x: ltc,
-<<<<<<< HEAD
-            callback: RefCell::new(Upcall::default()),
-=======
             grants: grants,
             owning_process: OptionalCell::empty(),
->>>>>>> d44dc913
         }
     }
 }
 
 impl LTC294XClient for LTC294XDriver<'_> {
     fn interrupt(&self) {
-<<<<<<< HEAD
-        self.callback.borrow_mut().schedule(0, 0, 0);
-=======
         self.owning_process.map(|pid| {
             let _res = self.grants.enter(*pid, |app| {
                 app.upcall.schedule(0, 0, 0);
             });
         });
->>>>>>> d44dc913
     }
 
     fn status(
@@ -459,27 +447,6 @@
             | ((charge_alert_low as usize) << 2)
             | ((charge_alert_high as usize) << 3)
             | ((accumulated_charge_overflow as usize) << 4);
-<<<<<<< HEAD
-        self.callback
-            .borrow_mut()
-            .schedule(1, ret, self.ltc294x.model.get() as usize);
-    }
-
-    fn charge(&self, charge: u16) {
-        self.callback.borrow_mut().schedule(2, charge as usize, 0);
-    }
-
-    fn done(&self) {
-        self.callback.borrow_mut().schedule(3, 0, 0);
-    }
-
-    fn voltage(&self, voltage: u16) {
-        self.callback.borrow_mut().schedule(4, voltage as usize, 0);
-    }
-
-    fn current(&self, current: u16) {
-        self.callback.borrow_mut().schedule(5, current as usize, 0);
-=======
         self.owning_process.map(|pid| {
             let _res = self.grants.enter(*pid, |app| {
                 app.upcall
@@ -518,7 +485,6 @@
                 app.upcall.schedule(5, current as usize, 0);
             });
         });
->>>>>>> d44dc913
     }
 }
 
