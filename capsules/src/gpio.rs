--- conflicted
+++ resolved
@@ -54,21 +54,17 @@
 use core::mem;
 use kernel::hil::gpio;
 use kernel::hil::gpio::{Configure, Input, InterruptWithValue, Output};
-<<<<<<< HEAD
 use kernel::{
-    AppId, CommandReturn, Driver, ErrorCode, Grant, GrantDefault, ProcessUpcallFactory, Upcall,
+    CommandReturn, Driver, ErrorCode, Grant, GrantDefault, ProcessId, ProcessUpcallFactory, Upcall,
 };
 
 pub struct GPIOUpcall(Upcall);
 
 impl GrantDefault for GPIOUpcall {
-    fn grant_default(_process_id: AppId, cb_factory: &mut ProcessUpcallFactory) -> Self {
+    fn grant_default(_process_id: ProcessId, cb_factory: &mut ProcessUpcallFactory) -> Self {
         GPIOUpcall(cb_factory.build_upcall(0).unwrap())
     }
 }
-=======
-use kernel::{CommandReturn, Driver, ErrorCode, Grant, ProcessId, Upcall};
->>>>>>> d44dc913
 
 pub struct GPIO<'a, IP: gpio::InterruptPin<'a>> {
     pins: &'a [Option<&'a gpio::InterruptValueWrapper<'a, IP>>],
@@ -151,13 +147,8 @@
             let pin_state = pin.read();
 
             // schedule callback with the pin number and value
-<<<<<<< HEAD
-            self.apps.each(|callback| {
+            self.apps.each(|_, callback| {
                 callback.0.schedule(pin_num as usize, pin_state as usize, 0);
-=======
-            self.apps.each(|_, callback| {
-                callback.schedule(pin_num as usize, pin_state as usize, 0);
->>>>>>> d44dc913
             });
         }
     }
@@ -181,13 +172,8 @@
             // individual pins being configured as interrupts)
             0 => self
                 .apps
-<<<<<<< HEAD
-                .enter(app_id, |app, _| {
+                .enter(app_id, |app| {
                     mem::swap(&mut app.0, &mut callback);
-=======
-                .enter(app_id, |app| {
-                    mem::swap(&mut **app, &mut callback);
->>>>>>> d44dc913
                 })
                 .map_err(ErrorCode::from),
             // default
