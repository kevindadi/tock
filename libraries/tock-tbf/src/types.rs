--- conflicted
+++ resolved
@@ -58,22 +58,16 @@
     /// fail and that will trigger a different error.
     InternalError,
 
-<<<<<<< HEAD
-    /// There is more than a single Binary (Main or Program) Header.
-    MoreThanOneBinaryHeader,
-
     /// Found a non-Footer in the footer region.
     InvalidFooter(usize),
 
     /// Found a non-Header in the header region.
     InvalidHeader(usize),
-=======
     /// The number of variable length entries (for example the number of
     /// `TbfHeaderDriverPermission` entries in `TbfHeaderV2Permissions`) is
     /// too long for Tock to parse.
     /// This can be fixed by increasing the number in `TbfHeaderV2`.
     TooManyEntries(usize),
->>>>>>> 67be120f
 }
 
 impl From<core::array::TryFromSliceError> for TbfParseError {
@@ -100,11 +94,8 @@
             TbfParseError::BadTlvEntry(tipe) => write!(f, "TLV entry type {} is invalid", tipe),
             TbfParseError::BadProcessName => write!(f, "Process name not UTF-8"),
             TbfParseError::InternalError => write!(f, "Internal kernel error. This is a bug."),
-<<<<<<< HEAD
-            TbfParseError::MoreThanOneBinaryHeader => write!(f, "More than one binary (Program or Main) Header. Bad TBF."),
             TbfParseError::InvalidHeader(index) => write!(f, "Header {} is invalid.", index),
             TbfParseError::InvalidFooter(index) => write!(f, "Footer {} is invalid.", index),
-=======
             TbfParseError::TooManyEntries(tipe) => {
                 write!(
                     f,
@@ -112,7 +103,6 @@
                     tipe
                 )
             }
->>>>>>> 67be120f
         }
     }
 }
@@ -595,7 +585,6 @@
     }
 }
 
-<<<<<<< HEAD
 impl core::convert::TryFrom<&'static [u8]> for TbfFooterV2Credentials {
     type Error = TbfParseError;
 
@@ -629,7 +618,8 @@
             data: &b[4..(length + 4)],
         })
     }
-=======
+}
+
 /// The command permissions speified by the TBF header
 ///
 /// Use the `get_command_permissions()` function to retrieve these.
@@ -637,7 +627,6 @@
     NoPermsAtAll,
     NoPermsThisDriver,
     Mask(u64),
->>>>>>> 67be120f
 }
 
 /// Single header that can contain all parts of a v2 header.
