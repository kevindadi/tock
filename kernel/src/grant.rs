//! Support for processes granting memory from their allocations to the kernel.
//!
//!
//!
//! ## Grant Overview
//!
//! Grants allow capsules to dynamically allocate memory from a process to hold
//! state on the process's behalf.
//!
//! Each capsule that wishes to do this needs to have a `Grant` type. `Grant`s
//! are created at boot, and each have a unique ID and a type `T`. This type
//! only allows the capsule to allocate memory from a process in the future. It
//! does not initially represent any allocated memory.
//!
//! When a capsule does wish to use its `Grant` to allocate memory from a
//! process, it must "enter" the `Grant` with a specific `ProcessId`. Entering a
//! `Grant` for a specific process instructs the core kernel to create an object
//! `T` in the process's memory space and provide the capsule with access to it.
//! If the `Grant` has not previously been entered for that process, the memory
//! for object `T` will be allocated from the "grant region" within the
//! kernel-accessible portion of the process's memory.
//!
//! If a `Grant` has never been entered for a process, the object `T` will _not_
//! be allocated in that process's grant region, even if the `Grant` has been
//! entered for other processes.
//!
//! Upcalls are stored in the dynamically allocated grant for a particular
//! Driver as well. Upcalls are stored outside of the `T` object to enable the
//! kernel to manage them and ensure the upcall swapping guarantees are met.
//!
//! The type `T` of a `Grant` is fixed in size and the number of upcalls
//! associated with a grant is fixed. That is, when a `Grant` is entered for a
//! process the resulting allocated object will be the size of `SizeOf<T>` plus
//! the size for the upcalls. If capsules need additional process-specific
//! memory for their operation, they can use an `Allocator` to request
//! additional memory from the process's grant region.
//!
//! ```text,ignore
//!                            ┌──────────────────┐
//!                            │                  │
//!                            │ Capsule          │
//!                            │                  │
//!                            └─┬────────────────┘
//!                              │ Capsules hold
//!                              │ references to
//!                              │ grants.
//!                              ▼
//!                            ┌──────────────────┐
//!                            │ Grant            │
//!                            │                  │
//!  Process Memory            │ Type: T          │
//! ┌────────────────────────┐ │ grant_num: 1     │
//! │                        │ │ driver_num: 0x4  │
//! │  ...                   │ └───┬─────────────┬┘
//! ├────────────────────────┤     │Each Grant   │
//! │ Grant       ptr 0      │     │has a pointer│
//! │ Pointers    ptr 1 ───┐ │ ◄───┘per process. │
//! │             ...      │ │                   │
//! │             ptr N    │ │                   │
//! ├──────────────────────┼─┤                   │
//! │  ...                 │ │                   │
//! ├──────────────────────┼─┤                   │
//! │ Grant Region         │ │     When a Grant  │
//! │                      │ │     is allocated  │
//! │ ┌─────────────────┐  │ │     for a process │
//! │ │ Allocated Grant │  │ │ ◄─────────────────┘
//! │ │                 │  │ │     it uses memory
//! │ │  [ SizeOf<T> ]  │  │ │     from the grant
//! │ │─────────────────│  │ │     region.
//! │ │ Padding         │  │ │
//! │ │─────────────────│  │ │
//! │ │ Upcall Table    │  │ │
//! │ └─────────────────┘◄─┘ │
//! │                        │
//! │ ┌─────────────────┐    │
//! │ │ Custom Grant    │    │ ◄── Capsules can
//! │ │                 │    │     allocate extra
//! │ └─────────────────┘    │     memory if needed.
//! │                        │
//! ├─kernel_brk─────────────┤
//! │                        │
//! │ ...                    │
//! └────────────────────────┘
//! ```
//!
//! ## Grant Mechanisms and Types
//!
//! Here is an overview of the types used by grant.rs to implement the Grant
//! functionality in Tock:
//!
//! ```text,ignore
//!                         ┌──────────────────────────┐
//!                         │ struct Grant<T, NUM_UP> {│
//!                         │   driver_num: usize      │
//!                         │   grant_num: usize       │
//!                         │ }                        ├─┐
//! Entering a Grant for a  └──┬───────────────────────┘ │
//! process causes the         │                         │
//! memory for T to be         │ .enter(ProcessId)       │ .enter(ProcessId, fn)
//! allocated.                 ▼                         │
//!                         ┌──────────────────────────┐ │ For convenience,
//! ProcessGrant represents │ struct ProcessGrant<T> { │ │ allocating and getting
//! a Grant allocated for a │   number: usize          │ │ access to the T object
//! specific process.       │   process: &Process      │ │ is combined in one
//!                         │ }                        │ │ .enter() call.
//! A provided closure      └──┬───────────────────────┘ │
//! is given access to         │                         │
//! the underlying memory      │ .enter(fn)              │
//! where the T is stored.     ▼                         │
//!                         ┌──────────────────────────┐ │
//! GrantData wraps the     │ struct GrantData<T>   {  │◄┘
//! type and provides       │   data: &mut T           │
//! mutable access.         │ }                        │
//! GrantUpcallTable        │ struct GrantUpcallTable {│
//! provides access to      │   upcalls: [SavedUpcall] │
//! scheduling upcalls      │ }                        │
//!                         └──┬───────────────────────┘
//! The actual object T can    │
<<<<<<< HEAD
//! only be accessed inside    │ fn(mem: &GrantMemory, upcalls: &GrantUpcallTable)
=======
//! only be accessed inside    │ fn(mem: &GrantData)
>>>>>>> 65290a3a
//! the closure.               ▼
//! ```

use core::cmp;
use core::marker::PhantomData;
use core::mem::{align_of, size_of};
use core::ops::{Deref, DerefMut};
use core::ptr::{write, NonNull};
use core::slice;

use crate::process::{Error, Process, ProcessCustomGrantIdentifer, ProcessId};
use crate::sched::Kernel;
use crate::upcall::{Upcall, UpcallId};
use crate::ErrorCode;

/// This GrantData object provides access to the memory allocated for a grant
/// for a specific process.
///
/// The GrantData type is templated on T, the actual type of the object in the
/// grant. GrantData holds a mutable reference to the type, allowing users
/// access to the object in process memory.
///
/// Capsules gain access to a GrantData object by calling `Grant::enter()`.
pub struct GrantData<'a, T: 'a + ?Sized> {
    /// The mutable reference to the actual object type stored in the grant.
    data: &'a mut T,
}

impl<'a, T: 'a + ?Sized> GrantData<'a, T> {
    /// Create a `GrantData` object to provide access to the actual object
    /// allocated for a process.
    ///
    /// Only one can GrantData per underlying object can be created at a time.
    /// Otherwise, there would be multiple mutable references to the same object
    /// which is undefined behavior.
    fn new(data: &'a mut T) -> GrantData<'a, T> {
        GrantData { data: data }
    }
}

impl<'a, T: 'a + ?Sized> Deref for GrantData<'a, T> {
    type Target = T;
    fn deref(&self) -> &T {
        self.data
    }
}

impl<'a, T: 'a + ?Sized> DerefMut for GrantData<'a, T> {
    fn deref_mut(&mut self) -> &mut T {
        self.data
    }
}

/// This GrantUpcallTable object provides a handle to access Upcalls stored on
/// behalf of a particular grant/driver.
///
/// Capsules gain access to a GrantUpcallTable object by calling
/// `Grant::enter()`. From there, they can schedule upcalls. No other access to
/// upcalls is provided.
///
/// It is expected that this type will only exist as a short-lived stack
/// allocation, so its size is not a significant concern.
pub struct GrantUpcallTable<'a> {
    /// The mutable reference to the actual object type stored in the grant.
    upcalls: &'a [SavedUpcall],

    /// We need to keep track of the driver number so we can properly identify
    /// the Upcall that is called. We need to keep track of its source so we can
    /// remove it if the Upcall is unsubscribed.
    driver_num: usize,

    /// A reference to the process that these upcalls are for. This is used for
    /// actually scheduling the upcalls.
    process: &'a dyn Process,
}

impl<'a> GrantUpcallTable<'a> {
    /// Create a `GrantUpcallTable` object to provide a handle for capsules to
    /// call Upcalls.
    fn new(
        upcalls: &'a [SavedUpcall],
        driver_num: usize,
        process: &'a dyn Process,
    ) -> GrantUpcallTable<'a> {
        Self {
            upcalls,
            driver_num,
            process,
        }
    }

    /// Schedule the specified upcall for the process with r0, r1, r2 as
    /// provided values.
    ///
    /// Capsules call this function to schedule upcalls, and upcalls are
    /// identified by the `subscribe_num`, which must match the subscribe number
    /// used when the upcall was originally subscribed by a process.
    /// `subscribe_num`s are indexed starting at zero.
    pub fn schedule_upcall(&self, subscribe_num: usize, r0: usize, r1: usize, r2: usize) -> bool {
        // Implement `self.upcalls[subscribe_num]` without a chance of a panic.
        self.upcalls
            .get(subscribe_num)
            .map_or(false, |saved_upcall| {
                // We can create an `Upcall` object based on what is stored in
                // the process grant and use that to add the upcall to the
                // pending array for the process.
                let mut upcall = Upcall::new(
                    self.process.processid(),
                    UpcallId {
                        subscribe_num,
                        driver_num: self.driver_num,
                    },
                    saved_upcall.appdata,
                    saved_upcall.fn_ptr,
                );
                upcall.schedule(self.process, r0, r1, r2)
            })
    }
}

/// A minimal representation of an upcall, used for storing an upcall
/// in a process' grant table without wasting memory duplicating information
/// such as process ID.
#[repr(C)]
pub(crate) struct SavedUpcall {
    pub(crate) appdata: usize,
    pub(crate) fn_ptr: Option<NonNull<()>>,
}

/// Subscribe to an upcall by saving the upcall in the grant region for the
/// process and returning the existing upcall for the same UpcallId.
pub(crate) fn subscribe(
    process: &dyn Process,
    upcall: Upcall,
) -> Result<Upcall, (Upcall, ErrorCode)> {
    let grant_num = match process.lookup_grant_from_driver_num(upcall.upcall_id.driver_num) {
        Ok(grant_num) => grant_num,
        Err(e) => return Err((upcall, e.into())),
    };

    // Check if the grant has been allocated, and if not we cannot handle the
    // subscribe call.
    if let Some(is_allocated) = process.grant_is_allocated(grant_num) {
        if !is_allocated {
            return Err((upcall, ErrorCode::NOMEM));
        }
    } else {
        // Process is no longer active, this case will never happen.
        return Err((upcall, ErrorCode::FAIL));
    }

    // Return early if no grant.
    let grant_ptr = match process.enter_grant(grant_num) {
        Ok(grant_ptr) => grant_ptr,
        Err(_) => return Err((upcall, ErrorCode::NOMEM)),
    };

    // The number of upcalls is stored first.
    //
    // # Safety
    //
    // This is safe because of how we created the grant region that starts at
    // this pointer. The grant structure does not change once it has been
    // allocated, and if we can enter the grant we know it must be allocated. We
    // verified the pointer is correctly aligned and that the first value in the
    // grant is the `usize` sized number of upcalls.
    let num_upcalls = unsafe { *(grant_ptr as *const usize) };

    // Create the saved upcalls slice from the grant memory.
    //
    // # Safety
    //
    // This is safe because of how the grant was initially allocated and that
    // because we were able to enter the grant the grant region must be valid
    // and initialized. We increment past the usize length and the next memory
    // is a slice of `SavedUpcall`s. We verified pointer alignment at
    // initialization.
    let saved_upcalls_slice = unsafe {
        slice::from_raw_parts_mut(
            grant_ptr.add(size_of::<usize>()) as *mut SavedUpcall,
            num_upcalls,
        )
    };

    // Index into the saved upcall slice to get the old upcall. Use .get in case
    // userspace passed us a bad subscribe number.
    let rval = match saved_upcalls_slice.get_mut(upcall.upcall_id.subscribe_num) {
        Some(saved_upcall) => {
            // Create an `Upcall` object with the old saved upcall.
            let old_upcall = Upcall::new(
                process.processid(),
                upcall.upcall_id,
                saved_upcall.appdata,
                saved_upcall.fn_ptr,
            );

            // Overwrite the saved upcall with the new upcall.
            saved_upcall.appdata = upcall.appdata;
            saved_upcall.fn_ptr = upcall.fn_ptr;

            // Success!
            Ok(old_upcall)
        }
        None => Err((upcall, ErrorCode::INVAL)),
    };

    // Now that we have finished modifying the grant region we need to "release"
    // the grant.
    process.leave_grant(grant_num);

    rval
}

/// An instance of a grant allocated for a particular process.
///
/// `ProcessGrant` is a handle to an instance of a grant that has been allocated
/// in a specific process's grant region. A `ProcessGrant` guarantees that the
/// memory for the grant has been allocated in the process's memory.
///
/// This is created from a `Grant` when that grant is entered for a specific
/// process.
pub struct ProcessGrant<'a, T: 'a, const NUM_UPCALLS: usize> {
    /// The process the grant is applied to.
    ///
    /// We use a reference here because instances of `ProcessGrant` are very
    /// short lived. They only exist while a `Grant` is being entered, so we can
    /// be sure the process still exists while a `ProcessGrant` exists. No
    /// `ProcessGrant` can be stored.
    process: &'a dyn Process,

    /// The syscall driver number this grant is associated with.
    driver_num: usize,

    /// The identifier of the Grant this is applied for.
    grant_num: usize,

    /// Used to keep the Rust type of the grant.
    _phantom: PhantomData<T>,
}

impl<'a, T: Default, const NUM_UPCALLS: usize> ProcessGrant<'a, T, NUM_UPCALLS> {
    /// Create a `ProcessGrant` for the given Grant in the given Process's grant
    /// region.
    ///
    /// If the grant in this process has not been setup before this will attempt
    /// to allocate the memory from the process's grant region.
    ///
    /// # Return
    ///
    /// If the grant is already allocated or could be allocated, and the process
    /// is valid, this returns `Ok(ProcessGrant)`. Otherwise it returns a
    /// relevant error.
    fn new(grant: &Grant<T, NUM_UPCALLS>, process: &'a dyn Process) -> Result<Self, Error> {
        // Here is an example of how the grants are laid out in the grant region
        // of process's memory:
        //
        // Mem. Addr.
        // 0x0040000  ┌────────────────────────────────────
        //            │   DriverNumN    [0x1]
        //            │   GrantPointerN [0x003FFC8]
        //            │   ...
        //            │   DriverNum1    [0x60000]
        //            │   GrantPointer1 [0x003FFC0]
        //            │   DriverNum0
        //            │   GrantPointer0 [0x0000000 (NULL)]
        //            ├────────────────────────────────────
        //            │   Process Control Block
        // 0x003FFE0  ├────────────────────────────────────  Grant Region ┐
        //            │   GrantDataN                                      │
        // 0x003FFC8  ├────────────────────────────────────               │
<<<<<<< HEAD
        //            │   GrantMemory1                                    ▼
        // 0x003FF20  ├────────────────────────────────────
=======
        //            │   GrantData1                                      ▼
        // 0x003FFC0  ├────────────────────────────────────
>>>>>>> 65290a3a
        //            │
        //            │   --unallocated--
        //            │
        //            └────────────────────────────────────
        //
        // An array of pointers (one per possible grant region) point to where
        // the actual grant memory is allocated inside of the process. The grant
        // memory is not allocated until the actual grant region is actually
        // used.

        let driver_num = grant.driver_num;
        let grant_num = grant.grant_num;
        let processid = process.processid();

        // Check if the grant is allocated. If not, we allocate it process
        // memory first. We then create an `ProcessGrant` object for this grant.
        if let Some(is_allocated) = process.grant_is_allocated(grant_num) {
            if !is_allocated {
                // Allocate space in the process's memory for enough space for
                // upcalls and something of type `T` for the grant.
                //
                // Here is an example layout of the grant allocation:
                //
                // Mem. Addr.
                // 0x003FFC8  ┌────────────────────────────────────  G
                //            │   T                                  r
                // 0x003FFxx  ├  ─────────────────────────           a
                //            │   Padding    (ensure T alignment)    n
                // 0x003FFxx  ├  ─────────────────────────           t
                //            │   SavedUpcallN                       M
                //            │   ...                                e
                //            │   SavedUpcall1                       m
                //            │   SavedUpcall0                       o
                // 0x003FF24  ├  ─────────────────────────           r
                //            │   NumUpcalls (usize)                 y
                // 0x003FF20  └────────────────────────────────────  1
                //
                // Note: This allocation is intentionally never freed. A grant
                // region is valid once allocated for the lifetime of the
                // process.
                //
                // If the grant could not be allocated this will cause the
                // `new()` function to return with an error.

                // For the upcalls we need one word for the number of upcalls,
                // and then that many SavedUpcalls.
                let upcalls_size = size_of::<usize>() + (NUM_UPCALLS * size_of::<SavedUpcall>());

                // For the actual grant object we just need space for it.
                let grant_t_size = size_of::<T>();

                // We must ensure that the object T ends up aligned correctly.
                let grant_t_align = align_of::<T>();
                // As the number of upcalls comes first we need to make sure the
                // num_upcalls usize is properly aligned. Then, we assume
                // SavedUpcall is also properly aligned to the same alignment,
                // and can go immediately after the num_upcalls usize. If that
                // were to ever not be true this alignment and padding
                // calculation would be wrong.
                let upcalls_align = align_of::<usize>();

                // Calculate the padding needed between the upcalls data and T
                // such that T will be properly aligned assuming the grant
                // starts at the correct alignment for an object of type T.
                let upcalls_padding = grant_t_align - (upcalls_size % grant_t_align);

                // Calculate the alignment to use for both the upcalls and T.
                let alloc_align = cmp::max(upcalls_align, grant_t_align);

                // Now we can calculate the entire size of the grant.
                let alloc_size = upcalls_size + upcalls_padding + grant_t_size;

                let (ptr_upcall_count, optional_ptr_first_upcall, new_region_grant) = processid
                    .kernel
                    .process_map_or(Err(Error::NoSuchApp), processid, |process| {
                        process
                            .allocate_grant(grant_num, driver_num, alloc_size, alloc_align)
                            .map_or(Err(Error::OutOfMemory), |buf| {
                                // Number of upcalls.
                                let ptr_upcall_count = NonNull::cast::<usize>(buf);

                                // Upcall array.

                                // Only create the pointer to the first upcall
                                // if we actually have memory for the
                                // SavedUpcall to exist.
                                let optional_ptr_first_upcall = if NUM_UPCALLS > 0 {
                                    // # Safety
                                    //
                                    // It is safe to construct a *u8 pointer to
                                    // the start of the upcalls array because we
                                    // ensured that the memory is both valid and
                                    // aligned by performing the allocation.
                                    let raw_ptr_upcalls =
                                        unsafe { buf.as_ptr().add(size_of::<usize>()) };
                                    // # Safety
                                    //
                                    // We know that `raw_ptr_upcalls` is not
                                    // null because it exists within a
                                    // successful grant allocation.
                                    let raw_ptr_upcalls_nn =
                                        unsafe { NonNull::new_unchecked(raw_ptr_upcalls) };
                                    // We only construct a pointer to the first
                                    // SavedUpcall in the array because the
                                    // memory is not initialized yet. Also we
                                    // know that there will be at least one
                                    // SavedUpcall in the array. We do not
                                    // create a slice because the memory is not
                                    // initialized.
                                    let ptr_first_upcall =
                                        NonNull::cast::<SavedUpcall>(raw_ptr_upcalls_nn);

                                    Some(ptr_first_upcall)
                                } else {
                                    None
                                };

                                // Convert untyped `*mut u8` grant type T
                                // allocation to allocated type.

                                // # Safety
                                //
                                // This is safe because we ensure that this
                                // pointer remains in valid memory because of
                                // the allocation we just completed.
                                let raw_ptr_grant = unsafe {
                                    buf.as_ptr().add(
                                        size_of::<usize>()
                                            + upcalls_padding
                                            + (NUM_UPCALLS * size_of::<SavedUpcall>()),
                                    )
                                };
                                // # Safety
                                //
                                // We know that `raw_ptr_grant` is not null
                                // because it exists within a successful grant
                                // allocation.
                                let raw_ptr_grant_nn =
                                    unsafe { NonNull::new_unchecked(raw_ptr_grant) };
                                let ptr_grant = NonNull::cast::<T>(raw_ptr_grant_nn);

                                Ok((ptr_upcall_count, optional_ptr_first_upcall, ptr_grant))
                            })
                    })?;

                // Initialize the grant allocation and its various fields.

                // Number of upcalls.
                //
                // # Safety
                //
                // Writing memory at an arbitrary pointer is unsafe. We are safe
                // to do this here because the following conditions are met:
                //
                // 1. The pointer address is valid. The pointer is allocated
                //    statically in process memory, and will exist for as long
                //    as the process does. The grant is only accessible while
                //    the process is still valid.
                //
                // 2. The pointer is correctly aligned because we calculated the
                //    alignment before calling `allocate_grant()` which ensures
                //    the pointer is correctly aligned.
                unsafe {
                    // Insert length of upcalls.
                    write(ptr_upcall_count.as_ptr(), NUM_UPCALLS);
                }

                // SavedUpcalls
                //
                // Only try to initialize upcalls if this grant actually has
                // any.
                optional_ptr_first_upcall.map(|ptr_first_upcall| {
                    // Initialize the SavedUpcalls in an explicit loop. We do
                    // not use a slice because before this runs the SavedUpcalls
                    // are not initialized and creating a slice to uninitialized
                    // memory is not safe.
                    for i in 0..NUM_UPCALLS {
                        // # Safety
                        //
                        // This is safe because we have allocated enough space
                        // for `NUM_UPCALLS` and that each SavedUpcall is at
                        // least aligned to `usize` bytes.
                        let ptr_upcall = unsafe { ptr_first_upcall.as_ptr().add(i) };
                        // # Safety
                        //
                        // This is safe because the pointer is valid, aligned,
                        // and will live as long as the process does.
                        unsafe {
                            write(
                                ptr_upcall,
                                SavedUpcall {
                                    appdata: 0,
                                    fn_ptr: None,
                                },
                            );
                        }
                    }
                });

                // Grant type T
                //
                // # Safety
                //
                // This is safe because:
                //
                // 1. The pointer address is valid. The pointer is allocated
                //    statically in process memory, and will exist for as long
                //    as the process does. The grant is only accessible while
                //    the process is still valid.
                //
                // 2. The pointer is correctly aligned. The newly allocated
                //    grant is aligned for type T, and there is padding inserted
                //    between the upcall array and the T object such that the T
                //    object starts a multiple of `align_of<T>` from the
                //    beginning of the allocation.
                unsafe {
                    // We use `ptr::write` to avoid `Drop`ping the uninitialized
                    // memory in case `T` implements the `Drop` trait.
                    write(new_region_grant.as_ptr(), T::default());
                }
            }

            // We have ensured the grant is already allocated or was just
            // allocated, so we can create and return the `AppliedGrant` type.
            Ok(ProcessGrant {
                process: process,
                driver_num: driver_num,
                grant_num: grant_num,
                _phantom: PhantomData,
            })
        } else {
            // Cannot use the grant region in any way if the process is
            // inactive.
            Err(Error::InactiveApp)
        }
    }

    /// Return an `ProcessGrant` for a grant in a process if the process is
    /// valid and that process grant has already been allocated, or `None`
    /// otherwise.
    fn new_if_allocated(grant: &Grant<T, NUM_UPCALLS>, process: &'a dyn Process) -> Option<Self> {
        if let Some(is_allocated) = process.grant_is_allocated(grant.grant_num) {
            if is_allocated {
                Some(ProcessGrant {
                    process: process,
                    driver_num: grant.driver_num,
                    grant_num: grant.grant_num,
                    _phantom: PhantomData,
                })
            } else {
                // Grant has not been allocated.
                None
            }
        } else {
            // Process is invalid.
            None
        }
    }

    /// Return the ProcessId of the process this ProcessGrant is associated with.
    pub fn processid(&self) -> ProcessId {
        self.process.processid()
    }

    /// Run a function with access to the memory in the related process for the
    /// related Grant. This also provides access to any associated Upcalls
    /// stored with the grant.
    ///
    /// This is "entering" the grant region, and the _only_ time when the
    /// contents of a grant region can be accessed.
    ///
    /// Note, a grant can only be entered once at a time. Attempting to call
    /// `.enter()` on a grant while it is already entered will result in a
    /// panic!()`. See the comment in `access_grant()` for more information.
    pub fn enter<F, R>(self, fun: F) -> R
    where
<<<<<<< HEAD
        F: FnOnce(&mut GrantMemory<T>, &GrantUpcallTable) -> R,
=======
        F: FnOnce(&mut GrantData<T>) -> R,
>>>>>>> 65290a3a
    {
        // # `unwrap()` Safety
        //
        // `access_grant()` can only return `None` if the grant is already
        // entered. Since we are asking for a panic!() if the grant is entered,
        // `access_grant()` function will never return `None`.
        self.access_grant(fun, true).unwrap()
    }

    /// Run a function with access to the memory in the related process for the
    /// related Grant only if that grant region is not already entered. If the
    /// grant is already entered silently skip it. Also provide access to
    /// associated Upcalls.
    ///
    /// **You almost certainly should use `.enter()` rather than
    /// `.try_enter()`.**
    ///
    /// While the `.enter()` version can panic, that panic likely indicates a
    /// bug in the code and not a condition that should be handled. For example,
    /// this benign looking code is wrong:
    ///
    /// ```ignore
    /// self.apps.enter(thisapp, |app_grant, _| {
    ///     // Update state in the grant region of `thisapp`. Also, mark that
    ///     // `thisapp` needs to run again.
    ///     app_grant.runnable = true;
    ///
    ///     // Now, check all apps to see if any are ready to run.
    ///     let mut work_left_to_do = false;
    ///     self.apps.iter().each(|other_app| {
    ///         other_app.enter(|other_app_grant, _| { // ERROR! This leads to a
    ///             if other_app_grant.runnable {      // grant being entered
    ///                 work_left_to_do = true;        // twice!
    ///             }
    ///         })
    ///     })
    /// })
    /// ```
    ///
    /// The example is wrong because it tries to iterate across all grant
    /// regions while one of them is already entered. This will lead to a grant
    /// region being entered twice which violates Rust's memory restrictions and
    /// is undefined behavior.
    ///
    /// However, since the example uses `.enter()` on the iteration, Tock will
    /// panic when the grant is entered for the second time, notifying the
    /// developer that something is wrong. The fix is to exit out of the first
    /// `.enter()` before attempting to iterate over the grant for all
    /// processes.
    ///
    /// However, if the example used `.try_enter()` in the iter loop, there
    /// would be no panic, but the already entered grant would be silently
    /// skipped. This can hide subtle bugs if the skipped grant is only relevant
    /// in certain cases.
    ///
    /// Therefore, only use `try_enter()` if you are sure you want to skip the
    /// already entered grant. Cases for this are rare.
    ///
    /// ## Return
    ///
    /// Returns `None` if the grant is already entered. Otherwise returns
    /// `Some(fun())`.
    pub fn try_enter<F, R>(self, fun: F) -> Option<R>
    where
<<<<<<< HEAD
        F: FnOnce(&mut GrantMemory<T>, &GrantUpcallTable) -> R,
=======
        F: FnOnce(&mut GrantData<T>) -> R,
>>>>>>> 65290a3a
    {
        self.access_grant(fun, false)
    }

    /// Run a function with access to the memory in the related process for the
    /// related Grant. Also provide this function with access to any associated
    /// Upcalls and an allocator for allocating additional memory in the
    /// process's grant region.
    ///
    /// This is "entering" the grant region, and the _only_ time when the
    /// contents of a grant region can be accessed.
    ///
    /// Note, a grant can only be entered once at a time. Attempting to call
    /// `.enter()` on a grant while it is already entered will result in a
    /// panic!()`. See the comment in `access_grant()` for more information.
    pub fn enter_with_allocator<F, R>(self, fun: F) -> R
    where
<<<<<<< HEAD
        F: FnOnce(&mut GrantMemory<T>, &GrantUpcallTable, &mut GrantRegionAllocator) -> R,
=======
        F: FnOnce(&mut GrantData<T>, &mut GrantRegionAllocator) -> R,
>>>>>>> 65290a3a
    {
        // # `unwrap()` Safety
        //
        // `access_grant()` can only return `None` if the grant is already
        // entered. Since we are asking for a panic!() if the grant is entered,
        // `access_grant()` function will never return `None`.
        self.access_grant_with_allocator(fun, true).unwrap()
    }

    /// Access the `ProcessGrant` memory and run a closure on the process's
    /// grant memory.
    ///
    /// If `panic_on_reenter` is `true`, this will panic if the grant region is
    /// already currently entered. If `panic_on_reenter` is `false`, this will
    /// return `None` if the grant region is entered and do nothing.
    fn access_grant<F, R>(self, fun: F, panic_on_reenter: bool) -> Option<R>
    where
<<<<<<< HEAD
        F: FnOnce(&mut GrantMemory<T>, &GrantUpcallTable) -> R,
=======
        F: FnOnce(&mut GrantData<T>) -> R,
>>>>>>> 65290a3a
    {
        // Access the grant that is in process memory. This can only fail if
        // the grant is already entered.
        let optional_grant_ptr = self
            .process
            .enter_grant(self.grant_num)
            .map_err(|_err| {
                // If we get an error it is because the grant is already
                // entered. `process.enter_grant()` can fail for several
                // reasons, but only the double enter case can happen once a
                // grant has been applied. The other errors would be detected
                // earlier (i.e. before the grant can be applied).

                // If `panic_on_reenter` is false, we skip this error and do
                // nothing with this grant.
                if !panic_on_reenter {
                    return;
                }

                // If `enter_grant` fails, we panic!() to notify the developer
                // that they tried to enter the same grant twice which is
                // prohibited because it would result in two mutable references
                // existing for the same memory. This preserves type correctness
                // (but does crash the system).
                //
                // ## Explanation and Rationale
                //
                // This panic represents a tradeoff. While it is undesirable to
                // have the potential for a runtime crash in this grant region
                // code, it balances usability with type correctness. The
                // challenge is that calling `self.apps.iter()` is a common
                // pattern in capsules to access the grant region of every app
                // that is using the capsule, and sometimes it is intuitive to
                // call that inside of a `self.apps.enter(app_id, |app| {...})`
                // closure. However, `.enter()` means that app's grant region is
                // entered, and then a naive `.iter()` would re-enter the grant
                // region and cause undefined behavior. We considered different
                // options to resolve this.
                //
                // 1. Have `.iter()` only iterate over grant regions which are
                //    not entered. This avoids the bug, but could lead to
                //    unexpected behavior, as `self.apps.iter()` will do
                //    different things depending on where in a capsule it is
                //    called.
                // 2. Have the compiler detect when `.iter()` is called when a
                //    grant region has already been entered. We don't know of a
                //    viable way to implement this.
                // 3. Panic if `.iter()` is called when a grant is already
                //    entered.
                //
                // We decided on option 3 because it balances minimizing
                // surprises (`self.apps.iter()` will always iterate all grants)
                // while also protecting against the bug. We expect that any
                // code that attempts to call `self.apps.iter()` after calling
                // `.enter()` will immediately encounter this `panic!()` and
                // have to be refactored before any tests will be successful.
                // Therefore, this `panic!()` should only occur at
                // development/testing time.
                //
                // ## How to fix this error
                //
                // If you are seeing this panic, you need to refactor your
                // capsule to not call `.iter()` or `.each()` from inside a
                // `.enter()` closure. That is, you need to close the grant
                // region you are currently in before trying to iterate over all
                // grant regions.
                panic!("Attempted to re-enter a grant region.");
            })
            .ok();

        // Return early if no grant. Type annotation for unsafe correctness.
        let grant_ptr: *mut u8 = if let Some(ptr) = optional_grant_ptr {
            ptr
        } else {
            return None;
        };

        // See new() for more explanation on these calculations.
        let upcalls_size = size_of::<usize>() + (NUM_UPCALLS * size_of::<SavedUpcall>());
        let grant_t_align = align_of::<T>();
        let upcalls_padding = grant_t_align - (upcalls_size % grant_t_align);

        // `grant_ptr` now refers to the special memory we store for each
        // `Grant` which contains the number of upcalls for this grant, an array
        // of upcall data, some potential padding, and then the object of type
        // T.
        //
        // To get to the correct pointer where object of type T is store, we
        // have to increment the pointer past our saved upcall state and
        // padding.
        //
        // # Safety
        //
        // This pointer is safe because it is a *u8 and we offset it the same
        // number of bytes as when the grant memory was originally allocated.
        let grant_type_ptr = unsafe { grant_ptr.add(upcalls_size + upcalls_padding) };

        // # Safety
        //
        // This pointer is safe because it is a *u8 and we offset it the correct
        // number of bytes to the start of the `SavedUpcall` array.
        let saved_upcalls_ptr = unsafe { grant_ptr.add(size_of::<usize>()) };
        // # Safety
        //
        // Creating this slice is safe because the pointer is in the grant
        // allocation that is guaranteed to still exist, a grant can only be
        // entered once at a time so this is the only mutable reference to this
        // slice, and the slice has valid SavedUpcalls which are guaranteed to
        // be initialized.
        let saved_upcalls_slice =
            unsafe { slice::from_raw_parts(saved_upcalls_ptr as *mut SavedUpcall, NUM_UPCALLS) };

        // Process only holds the grant's memory, but does not know the actual
        // type of the grant. We case the type here so that the user of the
        // grant is restricted by the type system to access this memory safely.
        //
        // # Safety
        //
        // This is safe as long as the memory at grant_ptr is correctly aligned,
        // the correct size for type `T`, is only ever cast as a `T`, and only
        // one reference to the object exists. We guarantee this because type
        // `T` cannot change, and we ensure the size and alignment are correct
        // when the grant is allocated. We ensure that only one reference can
        // ever exist by marking the grant entered in `enter_grant()`, and
        // subsequent calls to `enter_grant()` will fail.
        let grant = unsafe { &mut *(grant_type_ptr as *mut T) };

        // Create a wrapped object that is passed to the capsule.
<<<<<<< HEAD
        let mut grant_memory = GrantMemory::new(grant);
        // Create a wrapped object that gives access to the upcalls for this
        // driver.
        let mut upcall_memory =
            GrantUpcallTable::new(saved_upcalls_slice, self.driver_num, self.process);

        // Allow the capsule to access the grant.
        let res = fun(&mut grant_memory, &mut upcall_memory);
=======
        let mut grant_data = GrantData::new(grant);

        // Allow the capsule to access the grant.
        let res = fun(&mut grant_data);
>>>>>>> 65290a3a

        // Now that the capsule has finished we need to "release" the grant.
        // This will mark it as no longer entered and allow the grant to be used
        // in the future.
        self.process.leave_grant(self.grant_num);

        Some(res)
    }

    /// Access the `ProcessGrant` memory and run a closure on the process's
    /// grant memory.
    ///
    /// If `panic_on_reenter` is `true`, this will panic if the grant region is
    /// already currently entered. If `panic_on_reenter` is `false`, this will
    /// return `None` if the grant region is entered and do nothing.
    fn access_grant_with_allocator<F, R>(self, fun: F, panic_on_reenter: bool) -> Option<R>
    where
<<<<<<< HEAD
        F: FnOnce(&mut GrantMemory<T>, &GrantUpcallTable, &mut GrantRegionAllocator) -> R,
=======
        F: FnOnce(&mut GrantData<T>, &mut GrantRegionAllocator) -> R,
>>>>>>> 65290a3a
    {
        // Access the grant that is in process memory. This can only fail if
        // the grant is already entered.
        let optional_grant_ptr = self
            .process
            .enter_grant(self.grant_num)
            .map_err(|_err| {
                // If we get an error it is because the grant is already
                // entered. `process.enter_grant()` can fail for several
                // reasons, but only the double enter case can happen once a
                // grant has been applied. The other errors would be detected
                // earlier (i.e. before the grant can be applied).

                // If `panic_on_reenter` is false, we skip this error and do
                // nothing with this grant.
                if !panic_on_reenter {
                    return;
                }

                // See `access_grant()` for an explanation of this panic.
                panic!("Attempted to re-enter a grant region.");
            })
            .ok();

        // # `unwrap()` Safety
        //
        // Only `unwrap()` if some, otherwise return early.
        let grant_ptr: *mut u8 = if optional_grant_ptr.is_some() {
            optional_grant_ptr.unwrap()
        } else {
            return None;
        };

        // See new() for more explanation on these calculations.
        let upcalls_size = size_of::<usize>() + (NUM_UPCALLS * size_of::<SavedUpcall>());
        let grant_t_align = align_of::<T>();
        let upcalls_padding = grant_t_align - (upcalls_size % grant_t_align);

        // # Safety
        //
        // This pointer is safe because it is a *u8 and we offset it the same
        // number of bytes as when the grant memory was originally allocated.
        let grant_type_ptr = unsafe { grant_ptr.add(upcalls_size + upcalls_padding) };

        // # Safety
        //
        // This pointer is safe because it is a *u8 and we offset it the correct
        // number of bytes to the start of the `SavedUpcall` array.
        let saved_upcalls_ptr = unsafe { grant_ptr.add(size_of::<usize>()) };
        // # Safety
        //
        // Creating this slice is safe because the pointer is in the grant
        // allocation that is guaranteed to still exist, a grant can only be
        // entered once at a time so this is the only mutable reference to this
        // slice, and the slice has valid SavedUpcalls which are guaranteed to
        // be initialized.
        let saved_upcalls_slice =
            unsafe { slice::from_raw_parts(saved_upcalls_ptr as *mut SavedUpcall, NUM_UPCALLS) };

        // Process only holds the grant's memory, but does not know the actual
        // type of the grant. We case the type here so that the user of the
        // grant is restricted by the type system to access this memory safely.
        //
        // # Safety
        //
        // This is safe as long as the memory at grant_ptr is correctly aligned,
        // the correct size for type `T`, is only every cast as a `T`, and only
        // one reference to the object exists. We guarantee this because type
        // `T` cannot change, and we ensure the size and alignment are correct
        // when the grant is allocated. We ensure that only one reference can
        // ever exist by marking the grant entered in `enter_grant()`, and
        // subsequent calls to `enter_grant()` will fail.
        let grant = unsafe { &mut *(grant_type_ptr as *mut T) };

        // Create a wrapped object that is passed to the capsule.
        let mut grant_data = GrantData::new(grant);

        // Setup an allocator in case the capsule needs additional memory in the
        // grant space.
        let mut allocator = GrantRegionAllocator {
            processid: self.process.processid(),
        };

        // Create a wrapped object that gives access to the upcalls for this
        // driver.
        let mut upcall_memory =
            GrantUpcallTable::new(saved_upcalls_slice, self.driver_num, self.process);

        // Allow the capsule to access the grant.
<<<<<<< HEAD
        let res = fun(&mut grant_memory, &mut upcall_memory, &mut allocator);
=======
        let res = fun(&mut grant_data, &mut allocator);
>>>>>>> 65290a3a

        // Now that the capsule has finished we need to "release" the grant.
        // This will mark it as no longer entered and allow the grant to be used
        // in the future.
        self.process.leave_grant(self.grant_num);

        Some(res)
    }
}

/// Grant which was allocated from the kernel-owned grant region in a specific
/// process's memory, separately from a normal `Grant`.
///
/// A `CustomGrant` allows a capsule to allocate additional memory on behalf of
/// a process.
pub struct CustomGrant<T> {
    /// An identifier for this custom grant within a process's grant region.
    ///
    /// Here, this is an opaque reference that Process uses to access the
    /// custom grant allocation. This setup ensures that Process owns the grant
    /// memory.
    identifier: ProcessCustomGrantIdentifer,

    /// Identifier for the process where this custom grant is allocated.
    processid: ProcessId,

    /// Used to keep the Rust type of the grant.
    _phantom: PhantomData<T>,
}

impl<T> CustomGrant<T> {
    /// Creates a new `CustomGrant`.
    fn new(identifier: ProcessCustomGrantIdentifer, processid: ProcessId) -> Self {
        CustomGrant {
            identifier,
            processid,
            _phantom: PhantomData,
        }
    }

    /// Helper function to get the ProcessId from the custom grant.
    pub fn processid(&self) -> ProcessId {
        self.processid
    }

    /// Gives access to inner data within the given closure.
    ///
    /// If the process has since been restarted or crashed, or the memory is
    /// otherwise no longer present, then this function will not call the given
    /// closure, and will instead directly return `Err(Error::NoSuchApp)`.
    ///
    /// Because this function requires `&mut self`, it should be impossible to
    /// access the inner data of a given `CustomGrant` reentrantly. Thus the
    /// reentrance detection we use for non-custom grants is not needed here.
    pub fn enter<F, R>(&mut self, fun: F) -> Result<R, Error>
    where
        F: FnOnce(GrantData<'_, T>) -> R,
    {
        // Verify that the process this CustomGrant was allocated within still
        // exists.
        self.processid
            .kernel
            .process_map_or(Err(Error::NoSuchApp), self.processid, |process| {
                // App is valid.

                // Now try to access the custom grant memory.
                let grant_ptr = process.enter_custom_grant(self.identifier)?;

                // # Safety
                //
                // `grant_ptr` must be a valid pointer and there must not exist
                // any other references to the same memory. We verify the
                // pointer is valid and aligned when the memory is allocated and
                // `CustomGrant` is created. We are sure that there are no
                // other references because the only way to create a reference
                // is using this `enter()` function, and it can only be called
                // once (because of the `&mut self` requirement).
                let custom_grant = unsafe { &mut *(grant_ptr as *mut T) };
                let borrowed = GrantData::new(custom_grant);
                Ok(fun(borrowed))
            })
    }
}

/// Tool for allocating additional memory regions in a process's grant region.
///
/// This is optionally provided along with a grant so that if a capsule needs
/// per-process dynamic allocation it can allocate additional memory.
pub struct GrantRegionAllocator {
    /// The process the allocator will allocate memory from.
    processid: ProcessId,
}

impl GrantRegionAllocator {
    /// Allocates a new `CustomGrant` initialized using the given closure.
    ///
    /// The closure will be called exactly once, and the result will be used to
    /// initialize the owned value.
    ///
    /// This interface was chosen instead of a simple `alloc(val)` as it's
    /// much more likely to optimize out all stack intermediates. This
    /// helps to prevent stack overflows when allocating large values.
    ///
    /// # Panic Safety
    ///
    /// If `init` panics, the freshly allocated memory may leak.
    pub fn alloc_with<T, F>(&mut self, init: F) -> Result<CustomGrant<T>, Error>
    where
        F: FnOnce() -> T,
    {
        let (custom_grant_identifier, typed_ptr) = self.alloc_raw::<T>()?;

        // # Safety
        //
        // Writing to this pointer is safe as long as the pointer is valid
        // and aligned. `alloc_raw()` guarantees these constraints are met.
        unsafe {
            // We use `ptr::write` to avoid `Drop`ping the uninitialized memory
            // in case `T` implements the `Drop` trait.
            write(typed_ptr.as_ptr(), init());
        }

        Ok(CustomGrant::new(custom_grant_identifier, self.processid))
    }

    /// Allocates a slice of n instances of a given type. Each instance is
    /// initialized using the provided function.
    ///
    /// The provided function will be called exactly `n` times, and will be
    /// passed the index it's initializing, from `0` through `NUM_ITEMS - 1`.
    ///
    /// # Panic Safety
    ///
    /// If `val_func` panics, the freshly allocated memory and any values
    /// already written will be leaked.
    pub fn alloc_n_with<T, F, const NUM_ITEMS: usize>(
        &mut self,
        mut init: F,
    ) -> Result<CustomGrant<[T; NUM_ITEMS]>, Error>
    where
        F: FnMut(usize) -> T,
    {
        let (custom_grant_identifier, typed_ptr) = self.alloc_n_raw::<T>(NUM_ITEMS)?;

        for i in 0..NUM_ITEMS {
            // # Safety
            //
            // The allocate function guarantees that `ptr` points to memory
            // large enough to allocate `num_items` copies of the object.
            unsafe {
                write(typed_ptr.as_ptr().add(i), init(i));
            }
        }

        Ok(CustomGrant::new(custom_grant_identifier, self.processid))
    }

    /// Allocates uninitialized grant memory appropriate to store a `T`.
    ///
    /// The caller must initialize the memory.
    ///
    /// Also returns a ProcessCustomGrantIdentifer to access the memory later.
    fn alloc_raw<T>(&mut self) -> Result<(ProcessCustomGrantIdentifer, NonNull<T>), Error> {
        self.alloc_n_raw::<T>(1)
    }

    /// Allocates space for a dynamic number of items.
    ///
    /// The caller is responsible for initializing the returned memory.
    ///
    /// Returns memory appropriate for storing `num_items` contiguous instances
    /// of `T` and a ProcessCustomGrantIdentifer to access the memory later.
    fn alloc_n_raw<T>(
        &mut self,
        num_items: usize,
    ) -> Result<(ProcessCustomGrantIdentifer, NonNull<T>), Error> {
        let alloc_size = size_of::<T>()
            .checked_mul(num_items)
            .ok_or(Error::OutOfMemory)?;
        self.processid
            .kernel
            .process_map_or(Err(Error::NoSuchApp), self.processid, |process| {
                process
                    .allocate_custom_grant(alloc_size, align_of::<T>())
                    .map_or(
                        Err(Error::OutOfMemory),
                        |(custom_grant_identifier, raw_ptr)| {
                            // Convert untyped `*mut u8` allocation to allocated
                            // type
                            let typed_ptr = NonNull::cast::<T>(raw_ptr);

                            Ok((custom_grant_identifier, typed_ptr))
                        },
                    )
            })
    }
}

/// Type for storing an object of type T in process memory that is only
/// accessible by the kernel.
///
/// A single `Grant` can allocate space for one object of type T for each
/// process on the board. Each allocated object will reside in the grant region
/// belonging to the process that the object is allocated for. The `Grant` type
/// is used to get access to `ProcessGrant`s, which are tied to a specific
/// process and provide access to the memory object allocated for that process.
pub struct Grant<T: Default, const NUM_UPCALLS: usize> {
    /// Hold a reference to the core kernel so we can iterate processes.
    pub(crate) kernel: &'static Kernel,

    /// Keep track of the syscall driver number assigned to the capsule that is
    /// using this grant. This allows us to uniquely identify upcalls stored in
    /// this grant.
    driver_num: usize,

    /// The identifier for this grant. Having an identifier allows the Process
    /// implementation to lookup the memory for this grant in the specific
    /// process.
    grant_num: usize,

    /// Used to keep the Rust type of the grant.
    ptr: PhantomData<T>,
}

impl<T: Default, const NUM_UPCALLS: usize> Grant<T, NUM_UPCALLS> {
    /// Create a new `Grant` type which allows a capsule to store
    /// process-specific data for each process in the process's memory region.
    ///
    /// This must only be called from the main kernel so that it can ensure that
    /// `grant_index` is a valid index.
    pub(crate) fn new(kernel: &'static Kernel, driver_num: usize, grant_index: usize) -> Self {
        Self {
            kernel: kernel,
            driver_num: driver_num,
            grant_num: grant_index,
            ptr: PhantomData,
        }
    }

    /// Enter the grant for a specific process.
    ///
    /// This creates a `ProcessGrant` which is a handle for a grant allocated
    /// for a specific process. Then, that `ProcessGrant` is entered and the
    /// provided closure is run with access to the memory in the grant region.
    pub fn enter<F, R>(&self, processid: ProcessId, fun: F) -> Result<R, Error>
    where
<<<<<<< HEAD
        F: FnOnce(&mut GrantMemory<T>, &GrantUpcallTable) -> R,
=======
        F: FnOnce(&mut GrantData<T>) -> R,
>>>>>>> 65290a3a
    {
        // Verify that this process actually exists.
        processid
            .kernel
            .process_map_or(Err(Error::NoSuchApp), processid, |process| {
                // Get the `ProcessGrant` for the process, possibly needing to
                // actually allocate the memory in the process's grant region to
                // do so. This can fail for a variety of reasons, and if so we
                // return the error to the capsule.
                let pg = ProcessGrant::new(self, process)?;

                // If we have managed to create an `ProcessGrant`, all we need
                // to do is actually access the memory and run the
                // capsule-provided closure. This can only fail if the grant is
                // already entered, at which point the kernel will panic.
                Ok(pg.enter(fun))
            })
    }

    /// Enter the grant for a specific process with access to an allocator.
    ///
    /// This creates an `ProcessGrant` which is a handle for a grant allocated
    /// for a specific process. Then, that `ProcessGrant` is entered and the
    /// provided closure is run with access to the memory in the grant region.
    ///
    /// The allocator allows the caller to dynamically allocate additional
    /// memory in the process's grant region.
    pub fn enter_with_allocator<F, R>(&self, processid: ProcessId, fun: F) -> Result<R, Error>
    where
<<<<<<< HEAD
        F: FnOnce(&mut GrantMemory<T>, &GrantUpcallTable, &mut GrantRegionAllocator) -> R,
=======
        F: FnOnce(&mut GrantData<T>, &mut GrantRegionAllocator) -> R,
>>>>>>> 65290a3a
    {
        // Verify that this process actually exists.
        processid
            .kernel
            .process_map_or(Err(Error::NoSuchApp), processid, |process| {
                // Get the `ProcessGrant` for the process, possibly needing to
                // actually allocate the memory in the process's grant region to
                // do so. This can fail for a variety of reasons, and if so we
                // return the error to the capsule.
                let pg = ProcessGrant::new(self, process)?;

                // If we have managed to create an `ProcessGrant`, all we need
                // to do is actually access the memory and run the
                // capsule-provided closure. This can only fail if the grant is
                // already entered, at which point the kernel will panic.
                Ok(pg.enter_with_allocator(fun))
            })
    }

    /// Run a function on the grant for each active process if the grant has
    /// been allocated for that process.
    ///
    /// This will silently skip any process where the grant has not previously
    /// been allocated. This will also silently skip any invalid processes.
    ///
    /// Calling this function when an `ProcessGrant` for a process is currently
    /// entered will result in a panic.
    pub fn each<F>(&self, fun: F)
    where
<<<<<<< HEAD
        F: Fn(ProcessId, &mut GrantMemory<T>, &GrantUpcallTable),
=======
        F: Fn(ProcessId, &mut GrantData<T>),
>>>>>>> 65290a3a
    {
        // Create a the iterator across `ProcessGrant`s for each process.
        for pg in self.iter() {
            let processid = pg.processid();
            // Since we iterating, there is no return value we need to worry
            // about.
            pg.enter(|memory, upcalls| fun(processid, memory, upcalls));
        }
    }

    /// Get an iterator over all processes and their active grant regions for
    /// this particular grant.
    ///
    /// Calling this function when an `ProcessGrant` for a process is currently
    /// entered will result in a panic.
    pub fn iter(&self) -> Iter<T, NUM_UPCALLS> {
        Iter {
            grant: self,
            subiter: self.kernel.get_process_iter(),
        }
    }
}

/// Type to iterate `ProcessGrant`s across processes.
pub struct Iter<'a, T: 'a + Default, const NUM_UPCALLS: usize> {
    /// The grant type to use.
    grant: &'a Grant<T, NUM_UPCALLS>,

    /// Iterator over valid processes.
    subiter: core::iter::FilterMap<
        core::slice::Iter<'a, Option<&'static dyn Process>>,
        fn(&Option<&'static dyn Process>) -> Option<&'static dyn Process>,
    >,
}

impl<'a, T: Default, const NUM_UPCALLS: usize> Iterator for Iter<'a, T, NUM_UPCALLS> {
    type Item = ProcessGrant<'a, T, NUM_UPCALLS>;

    fn next(&mut self) -> Option<Self::Item> {
        let grant = self.grant;
        // Get the next `ProcessId` from the kernel processes array that is setup to
        // use this grant. Since the iterator itself is saved calling this
        // function again will start where we left off.
        self.subiter
            .find_map(|process| ProcessGrant::new_if_allocated(grant, process))
    }
}<|MERGE_RESOLUTION|>--- conflicted
+++ resolved
@@ -116,11 +116,7 @@
 //! scheduling upcalls      │ }                        │
 //!                         └──┬───────────────────────┘
 //! The actual object T can    │
-<<<<<<< HEAD
-//! only be accessed inside    │ fn(mem: &GrantMemory, upcalls: &GrantUpcallTable)
-=======
-//! only be accessed inside    │ fn(mem: &GrantData)
->>>>>>> 65290a3a
+//! only be accessed inside    │ fn(mem: &GrantData, upcalls: &GrantUpcallTable)
 //! the closure.               ▼
 //! ```
 
@@ -391,13 +387,8 @@
         // 0x003FFE0  ├────────────────────────────────────  Grant Region ┐
         //            │   GrantDataN                                      │
         // 0x003FFC8  ├────────────────────────────────────               │
-<<<<<<< HEAD
-        //            │   GrantMemory1                                    ▼
+        //            │   GrantData1                                    ▼
         // 0x003FF20  ├────────────────────────────────────
-=======
-        //            │   GrantData1                                      ▼
-        // 0x003FFC0  ├────────────────────────────────────
->>>>>>> 65290a3a
         //            │
         //            │   --unallocated--
         //            │
@@ -674,11 +665,7 @@
     /// panic!()`. See the comment in `access_grant()` for more information.
     pub fn enter<F, R>(self, fun: F) -> R
     where
-<<<<<<< HEAD
-        F: FnOnce(&mut GrantMemory<T>, &GrantUpcallTable) -> R,
-=======
-        F: FnOnce(&mut GrantData<T>) -> R,
->>>>>>> 65290a3a
+        F: FnOnce(&mut GrantData<T>, &GrantUpcallTable) -> R,
     {
         // # `unwrap()` Safety
         //
@@ -743,11 +730,7 @@
     /// `Some(fun())`.
     pub fn try_enter<F, R>(self, fun: F) -> Option<R>
     where
-<<<<<<< HEAD
-        F: FnOnce(&mut GrantMemory<T>, &GrantUpcallTable) -> R,
-=======
-        F: FnOnce(&mut GrantData<T>) -> R,
->>>>>>> 65290a3a
+        F: FnOnce(&mut GrantData<T>, &GrantUpcallTable) -> R,
     {
         self.access_grant(fun, false)
     }
@@ -765,11 +748,7 @@
     /// panic!()`. See the comment in `access_grant()` for more information.
     pub fn enter_with_allocator<F, R>(self, fun: F) -> R
     where
-<<<<<<< HEAD
-        F: FnOnce(&mut GrantMemory<T>, &GrantUpcallTable, &mut GrantRegionAllocator) -> R,
-=======
-        F: FnOnce(&mut GrantData<T>, &mut GrantRegionAllocator) -> R,
->>>>>>> 65290a3a
+        F: FnOnce(&mut GrantData<T>, &GrantUpcallTable, &mut GrantRegionAllocator) -> R,
     {
         // # `unwrap()` Safety
         //
@@ -787,11 +766,7 @@
     /// return `None` if the grant region is entered and do nothing.
     fn access_grant<F, R>(self, fun: F, panic_on_reenter: bool) -> Option<R>
     where
-<<<<<<< HEAD
-        F: FnOnce(&mut GrantMemory<T>, &GrantUpcallTable) -> R,
-=======
-        F: FnOnce(&mut GrantData<T>) -> R,
->>>>>>> 65290a3a
+        F: FnOnce(&mut GrantData<T>, &GrantUpcallTable) -> R,
     {
         // Access the grant that is in process memory. This can only fail if
         // the grant is already entered.
@@ -920,21 +895,14 @@
         let grant = unsafe { &mut *(grant_type_ptr as *mut T) };
 
         // Create a wrapped object that is passed to the capsule.
-<<<<<<< HEAD
-        let mut grant_memory = GrantMemory::new(grant);
+        let mut grant_data = GrantData::new(grant);
         // Create a wrapped object that gives access to the upcalls for this
         // driver.
         let mut upcall_memory =
             GrantUpcallTable::new(saved_upcalls_slice, self.driver_num, self.process);
 
         // Allow the capsule to access the grant.
-        let res = fun(&mut grant_memory, &mut upcall_memory);
-=======
-        let mut grant_data = GrantData::new(grant);
-
-        // Allow the capsule to access the grant.
-        let res = fun(&mut grant_data);
->>>>>>> 65290a3a
+        let res = fun(&mut grant_data, &mut upcall_memory);
 
         // Now that the capsule has finished we need to "release" the grant.
         // This will mark it as no longer entered and allow the grant to be used
@@ -952,11 +920,7 @@
     /// return `None` if the grant region is entered and do nothing.
     fn access_grant_with_allocator<F, R>(self, fun: F, panic_on_reenter: bool) -> Option<R>
     where
-<<<<<<< HEAD
-        F: FnOnce(&mut GrantMemory<T>, &GrantUpcallTable, &mut GrantRegionAllocator) -> R,
-=======
-        F: FnOnce(&mut GrantData<T>, &mut GrantRegionAllocator) -> R,
->>>>>>> 65290a3a
+        F: FnOnce(&mut GrantData<T>, &GrantUpcallTable, &mut GrantRegionAllocator) -> R,
     {
         // Access the grant that is in process memory. This can only fail if
         // the grant is already entered.
@@ -1046,11 +1010,7 @@
             GrantUpcallTable::new(saved_upcalls_slice, self.driver_num, self.process);
 
         // Allow the capsule to access the grant.
-<<<<<<< HEAD
-        let res = fun(&mut grant_memory, &mut upcall_memory, &mut allocator);
-=======
-        let res = fun(&mut grant_data, &mut allocator);
->>>>>>> 65290a3a
+        let res = fun(&mut grant_data, &mut upcall_memory, &mut allocator);
 
         // Now that the capsule has finished we need to "release" the grant.
         // This will mark it as no longer entered and allow the grant to be used
@@ -1297,11 +1257,7 @@
     /// provided closure is run with access to the memory in the grant region.
     pub fn enter<F, R>(&self, processid: ProcessId, fun: F) -> Result<R, Error>
     where
-<<<<<<< HEAD
-        F: FnOnce(&mut GrantMemory<T>, &GrantUpcallTable) -> R,
-=======
-        F: FnOnce(&mut GrantData<T>) -> R,
->>>>>>> 65290a3a
+        F: FnOnce(&mut GrantData<T>, &GrantUpcallTable) -> R,
     {
         // Verify that this process actually exists.
         processid
@@ -1331,11 +1287,7 @@
     /// memory in the process's grant region.
     pub fn enter_with_allocator<F, R>(&self, processid: ProcessId, fun: F) -> Result<R, Error>
     where
-<<<<<<< HEAD
-        F: FnOnce(&mut GrantMemory<T>, &GrantUpcallTable, &mut GrantRegionAllocator) -> R,
-=======
-        F: FnOnce(&mut GrantData<T>, &mut GrantRegionAllocator) -> R,
->>>>>>> 65290a3a
+        F: FnOnce(&mut GrantData<T>, &GrantUpcallTable, &mut GrantRegionAllocator) -> R,
     {
         // Verify that this process actually exists.
         processid
@@ -1365,11 +1317,7 @@
     /// entered will result in a panic.
     pub fn each<F>(&self, fun: F)
     where
-<<<<<<< HEAD
-        F: Fn(ProcessId, &mut GrantMemory<T>, &GrantUpcallTable),
-=======
-        F: Fn(ProcessId, &mut GrantData<T>),
->>>>>>> 65290a3a
+        F: Fn(ProcessId, &mut GrantData<T>, &GrantUpcallTable),
     {
         // Create a the iterator across `ProcessGrant`s for each process.
         for pg in self.iter() {
